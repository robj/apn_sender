--- conflicted
+++ resolved
@@ -29,13 +29,8 @@
       
       # Default to Rails or Merg logger, if available
       def setup_logger
-<<<<<<< HEAD
-        @logger = if defined?(::Merb::Logger)
-          ::Merb.logger
-=======
         @logger = if defined?(Merb::Logger)
           Merb.logger
->>>>>>> a268b9b6
         elsif defined?(::Rails.logger)
           ::Rails.logger
         end
@@ -70,7 +65,6 @@
       
       # Get a fix on the .pem certificate we'll be using for SSL
       def setup_paths
-<<<<<<< HEAD
         @opts[:environment] ||= ::Rails.env if defined?(::Rails.env)
 
         # Accept a complete :full_cert_path allowing arbitrary certificate names, or create a default from the Rails env
@@ -79,16 +73,6 @@
           @opts[:root_path] ||= defined?(::Rails.root) ? ::Rails.root.to_s : (defined?(RAILS_ROOT) ? RAILS_ROOT : '/')
           @opts[:cert_path] ||= File.join(File.expand_path(@opts[:root_path]), "config", "certs")
           @opts[:cert_name] ||= apn_production? ? "apn_production.pem" : "apn_development.pem"
-=======
-        # Set option defaults
-        @opts[:cert_path] ||= File.join(File.expand_path(::Rails.root.to_s), "config", "certs") if defined?(::Rails.root.to_s)
-        @opts[:environment] ||= RAILS_ENV if defined?(RAILS_ENV)
-        
-        log_and_die("Missing certificate path. Please specify :cert_path when initializing class.") unless @opts[:cert_path]
-        
-        cert_name = apn_production? ? "apn_production.pem" : "apn_development.pem"
-        cert_path = File.join(@opts[:cert_path], cert_name)
->>>>>>> a268b9b6
 
           File.join(@opts[:cert_path], @opts[:cert_name])
         end
