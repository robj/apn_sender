--- conflicted
+++ resolved
@@ -11,11 +11,7 @@
     worker = nil
 
     begin
-<<<<<<< HEAD
-      worker = APN::Sender.new(:full_cert_path => ENV['FULL_CERT_PATH'], :cert_path => ENV['CERT_PATH'], :environment => ENV['ENVIRONMENT'])
-=======
-      worker = APN::Sender.new(:cert_path => ENV['CERT_PATH'], :cert_pass => ENV['CERT_PASS'], :environment => ENV['ENVIRONMENT'])
->>>>>>> a268b9b6
+      worker = APN::Sender.new(:full_cert_path => ENV['FULL_CERT_PATH'], :cert_path => ENV['CERT_PATH'], :environment => ENV['ENVIRONMENT'], :cert_pass => ENV['CERT_PASS'])
       worker.verbose = ENV['LOGGING'] || ENV['VERBOSE']
       worker.very_verbose = ENV['VVERBOSE']
     rescue Exception => e
